/*
 * ============================================================================
 *
 *       Filename:  graph.h
 *
 *         Author:  Prashant Pandey (), ppandey@berkeley.edu
 *   Organization: Berkeley Lab
 *
 * ============================================================================
 */

#ifndef _GRAPH_H_
#define _GRAPH_H_

#include <stdlib.h>

#include <set>
#include <unordered_set>
#include <vector>
#include <iostream>

#include <string.h>

#include "PMA.hpp"
// #include "partitioned_counter.h"
#include "btree.h"
// #include "BitArray.h"
//#include "cpp-btree/btree_set.h"

namespace graphstore {

#define PREFETCH 1
#define ENABLE_LOCK 0

#if WEIGHTED
#define NUM_IN_PLACE_NEIGHBORS 14
#else
#define NUM_IN_PLACE_NEIGHBORS 13
#endif
#define MEDIUM_DEGREE (1ULL << 10)

#define LOCK_MASK (1ULL << 31)
#define UNLOCK_MASK ~(1ULL << 31)

// A 0 bit means the lock is free
// A 1 bit means the lock is currently acquired
static inline void lock(uint32_t *data)
{
   while ((__sync_fetch_and_or(data, LOCK_MASK) & (1ULL << 31)) != 0) {}
}

static inline void unlock(uint32_t *data)
{
   __sync_fetch_and_and(data, UNLOCK_MASK);
}

  // An efficient way to store graph topology for sparse (and skewed) DAGs.
  // Vertices are defined as 32-bit integers.
  // There can be only one edge between two vertices, i.e., simple graphs.
  // Each vertex and up to 13 neighbors are stored in place.
  // If there are more than 12 neighbors then they are stored in a
  // ordered container and a pointer is stored in place with the source
  // vertex.
  // Vertices are divided into three categories. First, low degree vertices --
  // degree smaller than 12. These vertices and neighbors are stored
  // completely in place.
  // Second, medium degree vertices -- degree between 13 and 100K. 12
  // neighbors are stored in place and rest of the neighbors are stored in the
  // second level container along with the neighbors of other medium degree
  // vertices.
  // Third, high degree vertices -- degree greater than 100K. 12
  // neighbors are stored in place and rest of the neighbors are stored in the
  // third level container. Each vertex gets a dedicated container.
  class TerraceGraph {
    public:
      typedef uint32_t vertex;
      typedef uint32_t weight;
#if WEIGHTED
      typedef std::pair<vertex, vertex> e;
      typedef std::pair<e, weight> edge;
#else
      typedef std::pair<vertex, vertex> edge;
#endif
      typedef PMA sl_container;
      typedef PMA::iterator sl_container_iterator;
      typedef BTree<vertex, weight> tl_container;
      typedef BTree<vertex, weight>::Iterator tl_container_iterator;

      // for backward compatibility. Will remove these typedefs in some time.
      typedef std::set<vertex> vertex_set;
      typedef std::set<edge> edge_set;
      typedef vertex_set::iterator vertex_set_iterator;

      class NeighborIterator {
        public:
          NeighborIterator(const TerraceGraph* graph, vertex v);
#if WEIGHTED
          std::pair<vertex, weight> operator*(void) const;
#else
          vertex operator*(void) const;
#endif
          void operator++(void);
          bool done(void) const;

        private:
          const TerraceGraph* g;
          vertex source;
          uint32_t degree;
          sl_container_iterator sl_it;
          sl_container_iterator sl_it_end;
          tl_container_iterator tl_it;
          uint32_t local_idx{0};
          vertex neighbors[NUM_IN_PLACE_NEIGHBORS]; // 4*13=52 Bytes
#if WEIGHTED
          weight weights[NUM_IN_PLACE_NEIGHBORS]; // 4*13=52 Bytes
#endif
      };

      TerraceGraph(uint32_t size); // create a graph with the given size (#num nodes)
      TerraceGraph(std::string prefix); // read graph from disk
      ~TerraceGraph();

      void serialize(std::string prefix); // write graph to disk

      // add edge between vertices s and d
      // if edge already exists will not do anything.
      // return -1 if the edge is not added for some reason.
#if WEIGHTED
      int add_edge(const vertex s, const vertex d, const weight w);
#else
      int add_edge(const vertex s, const vertex d);
#endif

			int remove_edge(const vertex s, const vertex d);

#if WEIGHTED
			void add_edge_batch(vertex *srcs,vertex *dests, weight *w, uint32_t
													edge_count, std::vector<uint32_t>& perm);
#else
			void add_edge_batch(vertex *srcs,vertex *dests, uint32_t edge_count,
													std::vector<uint32_t>& perm);
#endif
      
			void build_from_batch(vertex *srcs,vertex *dests, uint32_t vertex_count, uint32_t edge_count);


#if WEIGHTED
			void add_edge_batch_no_perm(vertex *srcs,vertex *dests, weight *w, uint32_t
													edge_count);
#else
			void add_edge_batch_no_perm(vertex *srcs,vertex *dests, uint32_t edge_count);
#endif

// TODO: FILLIN
/*
#if WEIGHTED
      int remove_edge_batch(const vertex *srcs, const vertex *dests, const weight *w, uint32_t edge_count);
#else
      int remove_edge_batch(const vertex *s, const vertex *d, uint32_t edge_count);
#endif
*/
      // check for the existence of the edge
      uint32_t is_edge(const vertex s, const vertex d);
      // get out neighbors of vertex s
      NeighborIterator neighbors(const vertex v) const;
      // get out degree of vertex v
      uint32_t degree(const vertex v) const;
      uint64_t get_size(void);
  
      template <class F, typename VS>
      void map_sparse(F &f, VS &output_vs, uint32_t self_index, bool output);
      //template <class F, typename VS>
      //void map_dense(F &f, VS &vs, uint32_t self_index, bool output);
      template <class F, typename VS>
      void map_dense_vs_all(F &f, VS &vs, VS &output_vs, uint32_t self_index, bool output);
      template <class F, typename VS>
      void map_dense_vs_not_all(F &f, VS &vs, VS &output_vs, uint32_t self_index, bool output);

      template <class F>
      void map_neighbors_no_early_exit(size_t i, F &&f) const;

      template <class F>
      void map_neighbors_early_exit(size_t i, F &&f) const;

<<<<<<< HEAD
      template <class F>
      void parallel_map_neighbors_no_early_exit(size_t i, F &&f) const;

      // TODO
      // template <class F>
      // void parallel_map_neighbors_early_exit(size_t i, F &&f) const;
=======
      void verify_neighbors(size_t i, uint32_t* arr) const;
>>>>>>> 8e8e588f

      uint32_t get_num_edges(void);
      uint32_t get_num_vertices(void) const;

      uint32_t count_common(const vertex s, const vertex d) const;
      void print_vertex_block(const vertex v) const;

    private:
#if WEIGHTED
	void add_inplace(vertex *srcs, vertex	*dests, weight *wghts,
			 						uint32_t i, std::vector<uint32_t>& parts, uint8_t
			 						*array_pma, uint8_t *array_btree, uint8_t *array_btree_node);
#else
	void add_inplace(vertex *srcs, vertex *dests, uint32_t i,
													std::vector<uint32_t>& parts, uint8_t *array_pma,
													uint8_t *array_btree, uint8_t *array_btree_node);
#endif
#if WEIGHTED
	void add_btree(vertex *srcs, vertex	*dests, const weight *wghts,
					 			uint32_t i, std::vector<uint32_t>& parts, uint8_t *array);
#else 
	void add_btree(vertex *srcs, vertex	*dests, uint32_t i,
											std::vector<uint32_t>& parts, uint8_t *array);
#endif

			inline bool is_btree(const vertex s) const {
				return vertices[s].aux_neighbors != nullptr;
			}
      bool check_in_place_dup(const vertex s, const vertex d) const;
      vertex get_pma_edge(uint64_t& idx) const;

      bool count_common_inplace(const vertex s, const vertex d, uint64_t&
                                s_idx, uint64_t& d_idx, uint32_t& count) const;
      bool count_common_inplace_pma(const vertex s, const vertex d, uint64_t&
                                    s_idx, uint64_t& d_idx, uint32_t& count)
        const;
      bool count_common_inplace_btree(const vertex s, const vertex d, uint64_t&
                                      s_idx, tl_container_iterator& d_it,
                                      uint32_t& count) const;
      bool count_common_pma_pma(const vertex s, const vertex d, uint64_t&
                                s_idx, uint64_t& d_idx, uint32_t& count) const;
      bool count_common_pma_btree(const vertex s, const vertex d, uint64_t&
                                  s_idx, tl_container_iterator& d_it,
                                  uint32_t& count) const;
      bool count_common_btree_btree(const vertex s, const vertex d,
                                    tl_container_iterator& s_it,
                                    tl_container_iterator& d_it, uint32_t&
                                    count) const;
      // Need to make this block cache line (64 Bytes) aligned. 
      typedef struct __attribute__ ((__packed__)) {
        uint32_t degree; // 4 Bytes
        vertex neighbors[NUM_IN_PLACE_NEIGHBORS]; // 4*13=52 Bytes
#if WEIGHTED
        weight weights[NUM_IN_PLACE_NEIGHBORS]; // 4*14*2=112 Bytes
        uint32_t padding; // 4 Bytes padding (112+4+4+8=128)
#endif
        void *aux_neighbors{nullptr};  // 8 Bytes
        } vertex_block;

      vertex_block *vertices;
      sl_container second_level;
      uint32_t num_vertices{0};
      uint64_t inplace_size{0};
  };

  inline TerraceGraph::TerraceGraph(uint32_t size) : second_level(size), num_vertices(size) {
    inplace_size = size * sizeof(vertex_block);
    vertices = (vertex_block*)calloc(size, sizeof(vertex_block));
  }

  inline TerraceGraph::~TerraceGraph() {
    free(vertices);
  }

  bool inline TerraceGraph::check_in_place_dup(const vertex s, const vertex d) const {
    for (uint32_t i = 0; i < NUM_IN_PLACE_NEIGHBORS; i++) {
      if (vertices[s].neighbors[i] == d)
        return true;
    }

    return false;
  }

#if WEIGHTED
	void inline TerraceGraph::add_inplace(vertex *srcs, vertex	*dests, weight *wghts,
													uint32_t idx, std::vector<uint32_t>& parts, uint8_t
													*array_pma, uint8_t *array_btree, uint8_t
													*array_btree_node) {
#else
	void inline TerraceGraph::add_inplace(vertex *srcs, vertex *dests, uint32_t idx,
													std::vector<uint32_t>& parts, uint8_t *array_pma,
													uint8_t *array_btree, uint8_t *array_btree_node) {
#endif

		vertex s = srcs[parts[idx]];
		std::pair<uint32_t, uint32_t> range = {parts[idx], parts[idx+1]};
		uint32_t size = range.second - range.first;

#if ENABLE_LOCK
		lock(&vertices[s].degree);
#endif
		uint32_t degree = this->degree(s);
		if (degree == 0) { // it's a new src. Copy neighbors to in place
			uint32_t cnt = size < NUM_IN_PLACE_NEIGHBORS ? size :
				NUM_IN_PLACE_NEIGHBORS;
			memcpy(vertices[s].neighbors, &dests[range.first], cnt*sizeof(vertex));
#if WEIGHTED
			memcpy(vertices[s].weights, &wghts[range.first], cnt*sizeof(weight));
#endif
			// mark appropriate bit vectors for rest of the neighbors
			if (vertices[s].aux_neighbors == nullptr && degree + size <=
					MEDIUM_DEGREE) { // going to pma
				for (uint32_t i = range.first + cnt; i < range.second; i++) {
					array_pma[i] = 1;
				}
			} else { // going to b-tree
				for (uint32_t i = range.first + cnt; i < range.second; i++) {
					array_btree[i] = 1;
				}
				array_btree_node[idx] = 1;
			}
			// update degree
			vertices[s].degree += cnt;
		} else { // some neighbors already exist
			// merge two sorted lists and find new in_place neighbors
			uint32_t in_place_limit = degree < NUM_IN_PLACE_NEIGHBORS ? degree :
				NUM_IN_PLACE_NEIGHBORS;
			vertex *new_in_place = (vertex*)calloc(degree + size, sizeof(vertex));
#if WEIGHTED
			weight *new_in_place_wghts = (weight*)calloc(degree + size, sizeof(vertex));
#endif
			uint32_t i{0}, j{0}, k{0};
			for (i = 0, j = range.first; i < in_place_limit && j < range.second;
					 k++) {
				if (vertices[s].neighbors[i] < dests[j]) {
					new_in_place[k] = vertices[s].neighbors[i];
#if WEIGHTED
					new_in_place_wghts[k] = vertices[s].weights[i];
#endif
					i++;
				} else if (vertices[s].neighbors[i] > dests[j]) {
					new_in_place[k] = dests[j];
#if WEIGHTED
					new_in_place_wghts[k] = wghts[j];
#endif
					j++;
				} else {
					new_in_place[k] = vertices[s].neighbors[i];
#if WEIGHTED
					new_in_place_wghts[k] = vertices[s].weights[i];
#endif
					i++; j++;
				}
			}
			if (i < in_place_limit) {
				memcpy(new_in_place + k, &vertices[s].neighbors[i],
							 (in_place_limit-i)*sizeof(vertex));
#if WEIGHTED
				memcpy(new_in_place_wghts + k, &vertices[s].weights[i],
							 (in_place_limit-i)*sizeof(weight));
#endif
				k += (in_place_limit-i);
			} else if (j < range.second) {
				memcpy(new_in_place + k, &dests[j], (range.second-j)*sizeof(vertex));
#if WEIGHTED
				memcpy(new_in_place_wghts + k, &wghts[j],
							 (range.second-j)*sizeof(weight));
#endif
				k += (range.second-j);
			}
			// copy new in place neighbors
			uint32_t cnt = k < NUM_IN_PLACE_NEIGHBORS ? k : NUM_IN_PLACE_NEIGHBORS;
			memcpy(vertices[s].neighbors, new_in_place, cnt*sizeof(vertex));
#if WEIGHTED
			memcpy(vertices[s].weights, new_in_place_wghts, cnt*sizeof(weight));
#endif
			// copy and mark appropriate bit vectors for rest of the neighbors
			if (k > NUM_IN_PLACE_NEIGHBORS) {
				uint32_t sec_cnt = k-NUM_IN_PLACE_NEIGHBORS;
				memcpy(dests+range.first, new_in_place + cnt, sec_cnt*sizeof(vertex));
#if WEIGHTED
				memcpy(wghts+range.first, new_in_place + cnt, sec_cnt*sizeof(weight));
#endif
				if (vertices[s].aux_neighbors == nullptr && degree + size <=
						MEDIUM_DEGREE) {
					for (uint32_t i = range.first; i < range.first + sec_cnt; i++) {
						array_pma[i] = 1;
					}
				} else {
					for (uint32_t i = range.first; i < range.first + sec_cnt; i++) {
						array_btree[i] = 1;
					}
					array_btree_node[idx] = 1;
				}
			}
			// update degree
			if (degree < NUM_IN_PLACE_NEIGHBORS) {
				vertices[s].degree = LOCK_MASK;
				vertices[s].degree = cnt;
			}
		}
#if ENABLE_LOCK
		unlock(&vertices[s].degree);
#endif
		return;
 	}

#if WEIGHTED
	void inline TerraceGraph::add_btree(vertex *srcs, vertex	*dests, const weight *wghts,
												uint32_t i, std::vector<uint32_t>& parts, uint8_t
												*array) {
#else 
	void inline TerraceGraph::add_btree(vertex *srcs, vertex	*dests, uint32_t i,
												std::vector<uint32_t>& parts, uint8_t *array) {
#endif
		vertex s = srcs[parts[i]];
		std::pair<uint32_t, uint32_t> range = {parts[i], parts[i+1]};

#if ENABLE_LOCK
		lock(&vertices[s].degree);
#endif
		if (vertices[s].aux_neighbors == nullptr) {
			tl_container *container = new tl_container();
			vertices[s].aux_neighbors = container;
			//TODO: the PMA might have more edges than MEDIUM_DEGREE.. Adding
			//twice the space might be safe
			uint32_t des[MEDIUM_DEGREE*2] = {0};
			uint32_t src[MEDIUM_DEGREE*2] = {0};
			uint32_t nedges = 0;
			// move neighbors from the second level
			auto end = second_level.end(s);
			for (auto it=second_level.begin(s); it!=end; ++it) {
#if WEIGHTED
				container->insert((*it).dest, (*it).value);
#else
				container->insert((*it).dest);
#endif
				des[nedges] = (*it).dest;
				src[nedges] = s;
				nedges++;
			}
			second_level.remove_edge_batch(src, des, nedges);
		}
		// insert the rest in the b-tree
		tl_container *container = (tl_container*)(vertices[s].aux_neighbors);
		for (uint32_t i = range.first; i < range.second; i++) {
			if (array[i] ==1) {
#if WEIGHTED
				if (container->insert(dests[i], wghts[i]))
					vertices[s].degree++;
#else
				if (container->insert(dests[i]))
					vertices[s].degree++;
#endif
			}
		}
#if ENABLE_LOCK
		unlock(&vertices[s].degree);
#endif
	}

// add edge in batch
#if WEIGHTED
	void inline TerraceGraph::add_edge_batch_no_perm(vertex *srcs, vertex *dests, weight *wghts,
														 uint32_t edge_count)
	{
#else
  void inline TerraceGraph::add_edge_batch_no_perm(vertex *srcs, vertex *dests, uint32_t edge_count) {
#endif
    printf("add edge batch no perm, edge count %u\n", edge_count);
		uint8_t *array_pma = (uint8_t*)calloc(edge_count, sizeof(uint8_t));
		uint8_t *array_btree = (uint8_t*)calloc(edge_count, sizeof(uint8_t));

		// generate partitions array
		std::vector<uint32_t> parts;
		vertex cur_src = srcs[0];
		parts.emplace_back(0);
		for (uint32_t i = 1; i < edge_count; i++) {
			if (cur_src != srcs[i]) {
				parts.emplace_back(i);
				cur_src = srcs[i];
			}
		}
		parts.emplace_back(edge_count);
		//BitArray array_btree_node(parts.size());
		uint8_t *array_btree_node = (uint8_t*)calloc(parts.size(), sizeof(uint8_t));

		// try and add edges in place and store overflow edges in sec_list
		parlay::parallel_for (0, parts.size() - 1, [&](uint32_t i) { 
    //uint32_t i = 0; i < parts.size()-1; i++) {
#if WEIGHTED
			add_inplace(srcs, dests, wghts, i, parts, array_pma, array_btree,
									array_btree_node);
#else
			add_inplace(srcs, dests, i, parts, array_pma, array_btree,
									array_btree_node);
#endif
		});
    printf("starting to insert items to pma\n");
		// insert edges from the sec list to PMA
		parlay::parallel_for (0, edge_count, [&](uint32_t i) { 
    // for (uint32_t i = 0; i < edge_count; i++) {
			auto idx = i;
			if (array_pma[idx] == 1) {
				vertex s = srcs[idx];
#if ENABLE_LOCK
				lock(&vertices[s].degree);
#endif
				uint32_t task_id = 1 + i*2;
#if WEIGHTED
				if (second_level.add_edge_update_fast(srcs[idx], dests[idx], wghts[idx], task_id))
					vertices[s].degree++;
#else
				if (second_level.add_edge_update_fast(srcs[idx], dests[idx], 1, task_id))
					vertices[s].degree++;
#endif
#if ENABLE_LOCK
				unlock(&vertices[s].degree);
#endif
			}
		});
    printf("done with pma\n");
		
		// insert edges from sec list to b-tree 
		parlay::parallel_for (0, parts.size() - 1, [&](uint32_t i) { 
    // for (uint32_t i = 0; i < parts.size()-1; i++) {
			if (array_btree_node[i] == 1) {
#if WEIGHTED
				add_btree(srcs, dests, wghts, i, parts, array_btree);
#else
				add_btree(srcs, dests, i, parts, array_btree);
#endif
			}
		});
	}

#if WEIGHTED
  int inline TerraceGraph::add_edge(const vertex s, const vertex d, const weight w) {
#else
  int inline TerraceGraph::add_edge(const vertex s, const vertex d) {
#endif
    uint32_t idx;
#if ENABLE_LOCK
    lock(&vertices[s].degree);
#endif
    uint32_t degree = this->degree(s);
    if (degree == 0) {
      vertices[s].neighbors[0] = d;
#if WEIGHTED
      vertices[s].weights[0] = w;
#endif
    } else {
#if PREFETCH
      if (!is_btree(s)) {
        __builtin_prefetch(vertices[s].aux_neighbors, 1);  
      } else if (degree > NUM_IN_PLACE_NEIGHBORS) {
        __builtin_prefetch(&second_level.nodes[s], 1);
      }
#endif
      vertex kicked = d;
#if WEIGHTED
      vertex kickedw = w;
#endif
			if (degree < NUM_IN_PLACE_NEIGHBORS ||
					d <= vertices[s].neighbors[NUM_IN_PLACE_NEIGHBORS-1]) {
				for (idx = 0; idx < degree && idx < NUM_IN_PLACE_NEIGHBORS; idx++) {
					if (vertices[s].neighbors[idx] < d)
						continue;
					else if (vertices[s].neighbors[idx] == d) {
#if WEIGHTED
						vertices[s].weights[idx] = w;
#endif
#if ENABLE_LOCK
						unlock(&vertices[s].degree);
#endif
						return -1;
					}
					else
						break;
				}
#if PREFETCH
				if (is_btree(s)) {
					__builtin_prefetch(((tl_container*)vertices[s].aux_neighbors)->get_root(),
														 1);  
				} else if (degree > NUM_IN_PLACE_NEIGHBORS) {
					__builtin_prefetch(&second_level.edges.dests[second_level.nodes[s].beginning], 1);
				}
#endif
				if (idx < NUM_IN_PLACE_NEIGHBORS) { // store in-place
					if (idx < degree) {
						if (degree >= NUM_IN_PLACE_NEIGHBORS) { // need to kick
							kicked = vertices[s].neighbors[NUM_IN_PLACE_NEIGHBORS-1];
#if WEIGHTED
							kickedw = vertices[s].weights[NUM_IN_PLACE_NEIGHBORS-1];
#endif
						}
						memmove(&vertices[s].neighbors[idx+1], &vertices[s].neighbors[idx],
										(NUM_IN_PLACE_NEIGHBORS-idx-1)*sizeof(vertices[s].neighbors[0]));
#if WEIGHTED
						memmove(&vertices[s].weights[idx+1], &vertices[s].weights[idx],
										(NUM_IN_PLACE_NEIGHBORS-idx-1)*sizeof(vertices[s].weights[0]));
#endif
					}
					vertices[s].neighbors[idx] = d;
#if WEIGHTED
					vertices[s].weights[idx] = w;
#endif
					if (degree < NUM_IN_PLACE_NEIGHBORS) {
						vertices[s].degree++;
#if ENABLE_LOCK
						unlock(&vertices[s].degree);
#endif
						return 0;
					}
				}
			}
      // if degree is strictly greater than MEDIUM_DEGREE directly insert in the
      // third level
      if (is_btree(s)) {
        tl_container *container = (tl_container*)(vertices[s].aux_neighbors);
#if WEIGHTED
        if (!container->insert(kicked, kickedw)) {
#else
        if (!container->insert(kicked)) {
#endif
#if ENABLE_LOCK
          unlock(&vertices[s].degree);
#endif
          return -1;
        }
        // check if insertion is in the second level or the third level
      } else {
#if WEIGHTED
        if (!second_level.add_edge_update(s, kicked, kickedw)) {
#else
        if (!second_level.add_edge_update(s, kicked, 1)) {
#endif
#if ENABLE_LOCK
          unlock(&vertices[s].degree);
#endif
          return -1;
        }
      }
    }
    vertices[s].degree++;

    degree = this->degree(s);
    // check to see if the second level needs to be moved to the third
    if (vertices[s].aux_neighbors == nullptr && degree > MEDIUM_DEGREE) {
      tl_container *container = new tl_container();
      vertices[s].aux_neighbors = container;
      uint32_t des[MEDIUM_DEGREE] = {0};
      uint32_t src[MEDIUM_DEGREE] = {0};
      uint32_t nedges = 0;
      // move neighbors from the second level
      auto end = second_level.end(s);
      for (auto it = second_level.begin(s); it != end; ++it) {
#if WEIGHTED
        container->insert((*it).dest, (*it).value);
#else
        container->insert((*it).dest);
#endif
        des[nedges] = (*it).dest;
        src[nedges] = s;
        nedges++;
      }
      second_level.remove_edge_batch(src, des, nedges);
    }

#if ENABLE_LOCK
    unlock(&vertices[s].degree);
#endif
    return 0;
  }

  uint32_t inline TerraceGraph::is_edge(const vertex s, const vertex d) {
    for (uint32_t i = 0; i < vertices[s].degree && i < NUM_IN_PLACE_NEIGHBORS;
         i++) {
      if (vertices[s].neighbors[i] == d)
#if WEIGHTED
        return vertices[s].weights[i];
#else
        return 1;
#endif
    }
    if (vertices[s].degree > NUM_IN_PLACE_NEIGHBORS) {
      if (!is_btree(s)) {
        return second_level.find_value(s, d);
      } else {
#if WEIGHTED
        return ((tl_container*)(vertices[s].aux_neighbors))->get_val(d);
#else
        auto const  it = ((tl_container*)(vertices[s].aux_neighbors))->find(d);
        if (it != nullptr)
          return 1;
#endif
      }
    }
    //auto it = NeighborIterator(this, s);
    //while (!it.done()) {
    //if (*it == d)
    //return true;
    //++it;
    //}
    return 0;
  }


	void inline TerraceGraph::build_from_batch(vertex *srcs, vertex *dests, uint32_t vertex_count, uint32_t edge_count) {
		uint8_t *array_pma = (uint8_t*)calloc(edge_count, sizeof(uint8_t));
		uint8_t *array_btree = (uint8_t*)calloc(edge_count, sizeof(uint8_t));

		// generate partitions array
		std::vector<uint32_t> parts;
		vertex cur_src = srcs[0];
		parts.emplace_back(0);
		for (uint32_t i = 1; i < edge_count; i++) {
			if (cur_src != srcs[i]) {
				parts.emplace_back(i);
				cur_src = srcs[i];
			}
		}
		parts.emplace_back(edge_count);
		//BitArray array_btree_node(parts.size());
		uint8_t *array_btree_node = (uint8_t*)calloc(parts.size(), sizeof(uint8_t));

		// try and add edges in place and store overflow edges in sec_list
		parlay::parallel_for (0, parts.size() - 1, [&](uint32_t i) { 
    //uint32_t i = 0; i < parts.size()-1; i++) {
#if WEIGHTED
			add_inplace(srcs, dests, wghts, i, parts, array_pma, array_btree,
									array_btree_node);
#else
			add_inplace(srcs, dests, i, parts, array_pma, array_btree,
									array_btree_node);
#endif
		});

    uint32_t edges_for_pma = 0;
    uint32_t edges_for_btree = 0;
    for(uint32_t i = 0; i < edge_count; i++) {
      edges_for_pma += array_pma[i];
      edges_for_btree += array_btree[i];
    }
    printf("starting to insert items to pma\n");
    printf("edges for pma %u, edges for btree %u\n", edges_for_pma, edges_for_btree);
		// insert edges from the sec list to PMA
		uint32_t *additional_degrees = (uint32_t*)calloc(vertex_count, sizeof(uint32_t));

    // populate additional_degrees with how many went to each node in the PMA
    second_level.build_from_edges(srcs, dests, array_pma, vertex_count, edge_count, additional_degrees);

    for (uint32_t i = 0; i < vertex_count; i++) {
      vertices[i].degree += additional_degrees[i]; 
    }
    printf("done with pma\n");
		
		// insert edges from sec list to b-tree 
		parlay::parallel_for (0, parts.size() - 1, [&](uint32_t i) { 
    // for (uint32_t i = 0; i < parts.size()-1; i++) {
			if (array_btree_node[i] == 1) {
#if WEIGHTED
				add_btree(srcs, dests, wghts, i, parts, array_btree);
#else
				add_btree(srcs, dests, i, parts, array_btree);
#endif
			}
		});
	}

// add edge in batch
#if WEIGHTED
	void inline TerraceGraph::add_edge_batch(vertex *srcs, vertex *dests, weight *wghts,
														 uint32_t edge_count, std::vector<uint32_t>& perm)
	{
#else
	void inline TerraceGraph::add_edge_batch(vertex *srcs, vertex *dests, uint32_t edge_count,
														 std::vector<uint32_t>& perm) {
#endif
    printf("starting add edge batch \n");
		uint8_t *array_pma = (uint8_t*)calloc(edge_count, sizeof(uint8_t));
		uint8_t *array_btree = (uint8_t*)calloc(edge_count, sizeof(uint8_t));

		// generate partitions array
		std::vector<uint32_t> parts;
		vertex cur_src = srcs[0];
		parts.emplace_back(0);
		for (uint32_t i = 1; i < edge_count; i++) {
			if (cur_src != srcs[i]) {
				parts.emplace_back(i);
				cur_src = srcs[i];
			}
		}
		parts.emplace_back(edge_count);
		//BitArray array_btree_node(parts.size());
		uint8_t *array_btree_node = (uint8_t*)calloc(parts.size(), sizeof(uint8_t));

		// try and add edges in place and store overflow edges in sec_list
		parlay::parallel_for (0, parts.size() - 1, [&](uint32_t i) { 
    //uint32_t i = 0; i < parts.size()-1; i++) {
#if WEIGHTED
			add_inplace(srcs, dests, wghts, i, parts, array_pma, array_btree,
									array_btree_node);
#else
			add_inplace(srcs, dests, i, parts, array_pma, array_btree,
									array_btree_node);
#endif
		});

    uint32_t edges_for_pma = 0;
    uint32_t edges_for_btree = 0;
    for(uint32_t i = 0; i < edge_count; i++) {
      edges_for_pma += array_pma[i];
      edges_for_btree += array_btree[i];
    }
    printf("starting to insert items to pma\n");
    printf("edges for pma %u, edges for btree %u\n", edges_for_pma, edges_for_btree);
		// insert edges from the sec list to PMA
		// parlay::parallel_for (0, edge_count, [&](uint32_t i) { 
    for (uint32_t i = 0; i < edge_count; i++) {
			auto idx = perm[i];
			if (array_pma[idx] == 1) {
				vertex s = srcs[idx];
#if ENABLE_LOCK
				lock(&vertices[s].degree);
#endif
				uint32_t task_id = 1 + i*2;
#if WEIGHTED
				if (second_level.add_edge_update_fast(srcs[idx], dests[idx], wghts[idx], task_id))
					vertices[s].degree++;
#else
				if (second_level.add_edge_update_fast(srcs[idx], dests[idx], 1, task_id))
					vertices[s].degree++;
#endif
#if ENABLE_LOCK
				unlock(&vertices[s].degree);
#endif
			}
    }
		// });
    printf("done with pma\n");
		
		// insert edges from sec list to b-tree 
		parlay::parallel_for (0, parts.size() - 1, [&](uint32_t i) { 
    // for (uint32_t i = 0; i < parts.size()-1; i++) {
			if (array_btree_node[i] == 1) {
#if WEIGHTED
				add_btree(srcs, dests, wghts, i, parts, array_btree);
#else
				add_btree(srcs, dests, i, parts, array_btree);
#endif
			}
		});
	}

	int inline TerraceGraph::remove_edge(const vertex s, const vertex d) {
		uint32_t idx;
		int ret{0};
#if ENABLE_LOCK
		lock(&vertices[s].degree);
#endif
		uint32_t degree = this->degree(s);

		if (degree == 0) {
			ret = -1;
			goto unlock;
		}
		else {
#if PREFETCH
			if (is_btree(s)) {
				__builtin_prefetch(vertices[s].aux_neighbors, 1);  
			} else {
				__builtin_prefetch(&second_level.nodes[s], 1);
			}
#endif
			if (degree <= NUM_IN_PLACE_NEIGHBORS) { // only in place
				for (idx = 0; idx < degree; idx++) {
					if (vertices[s].neighbors[idx] < d)
						continue;
					else if (vertices[s].neighbors[idx] == d) {
						memcpy(&vertices[s].neighbors[idx], &vertices[s].neighbors[idx+1],
									 (degree-idx-1)*sizeof(vertex));
#if WEIGHTED
						memcpy(&vertices[s].weights[idx], &vertices[s].weights[idx+1],
									 (degree-idx-1)*sizeof(weight));
#endif
						goto decr;
					}
					else
						break;
				}
				if (idx == degree) {
					ret = -1;
					goto unlock;
				}
			} else if (d > vertices[s].neighbors[NUM_IN_PLACE_NEIGHBORS-1]) {
				// only secondary
				if (is_btree(s)) {
					tl_container *container = (tl_container*)(vertices[s].aux_neighbors);
					if (!container->remove(d)) {
						ret = -1;
						goto unlock;
					}
				} else {
					if (!second_level.remove_edge(s, d)) {
						ret = -1;
						goto unlock;
					}
				}
			} else { // both in place and secondary
				// first remove from in place
				for (idx = 0; idx < NUM_IN_PLACE_NEIGHBORS; idx++) {
					if (vertices[s].neighbors[idx] < d)
						continue;
					else if (vertices[s].neighbors[idx] == d) {
						memcpy(&vertices[s].neighbors[idx], &vertices[s].neighbors[idx+1],
									 (NUM_IN_PLACE_NEIGHBORS-idx-1)*sizeof(vertex));
#if WEIGHTED
						memcpy(&vertices[s].weights[idx], &vertices[s].weights[idx+1],
									 (NUM_IN_PLACE_NEIGHBORS-idx-1)*sizeof(weight));
#endif
						break;
					}
					else
						break;
				}
				// remove the smallest from sec
				vertex bump{0};
#if WEIGHTED
				weight bumpw{0};
#endif
				if (is_btree(s)) {
					tl_container *container = (tl_container*)(vertices[s].aux_neighbors);
					auto it = container->begin();
#if WEIGHTED
					bump = (*it).first;
					bumpw = (*it).second;
#else
					bump = *it;
#endif
					if (!container->remove(bump)) {
						ret = -1;
						goto unlock;
					}
				} else {
					auto it = second_level.begin(s);
					bump = (*it).dest;
#if WEIGHTED
					bumpw = (*it).value;
#endif
					if (!second_level.remove_edge(s, bump)) {
						ret = -1;
						goto unlock;
					}
				}
				// insert in in place
				vertices[s].neighbors[NUM_IN_PLACE_NEIGHBORS-1] = bump;	
#if WEIGHTED
				vertices[s].weights[NUM_IN_PLACE_NEIGHBORS-1] = bumpw;
#endif
			}
		}

decr:
		vertices[s].degree--;
unlock:
#if ENABLE_LOCK
		unlock(&vertices[s].degree);
#endif

		return ret;
	}

  inline TerraceGraph::NeighborIterator TerraceGraph::neighbors(const vertex v) const {
    return NeighborIterator(this, v);
  }

  inline uint32_t TerraceGraph::degree(const vertex v) const {
#if ENABLE_LOCK
    return vertices[v].degree & UNLOCK_MASK;
#else
    return vertices[v].degree;
#endif
  }

  uint64_t inline TerraceGraph::get_size(void) {
    uint64_t total_size{0};
    total_size += inplace_size;
    total_size += second_level.get_size();
    for (uint32_t idx = 0; idx < num_vertices; idx++) {
      if (vertices[idx].aux_neighbors != nullptr)
        total_size +=
          ((tl_container*)(vertices[idx].aux_neighbors))->get_size(); 
    }
    return total_size;
  }

  uint32_t inline TerraceGraph::get_num_edges(void) {
		uint64_t num_edges{0};
		for (uint32_t i = 0; i < num_vertices; i++)
			num_edges += vertices[i].degree;
		return num_edges;
  }

  uint32_t inline TerraceGraph::get_num_vertices(void) const {
    return num_vertices;
  }

  void inline TerraceGraph::print_vertex_block(const vertex v) const {
    std::cout << "Vertex: " << v << "\n";
    std::cout << "Degree: " << vertices[v].degree << "\n";
    std::cout << "In place neighbors: \n";
    for (uint32_t i = 0; i < vertices[v].degree && i < NUM_IN_PLACE_NEIGHBORS;
         i++) {
      std::cout << vertices[v].neighbors[i] << ", "
#if WEIGHTED
        <<  vertices[v].weights[i]<< ", "
#endif
        ;
    }
    std::cout << '\b';
    std::cout << '\b' << '\n';
  }

  inline TerraceGraph::NeighborIterator::NeighborIterator(const TerraceGraph *graph, TerraceGraph::vertex
                                            v) : g(graph), source(v),
  degree(g->vertices[source].degree) {
    memcpy(neighbors, g->vertices[source].neighbors,
           NUM_IN_PLACE_NEIGHBORS*sizeof(vertex));
#if WEIGHTED
    memcpy(weights, g->vertices[source].weights,
           NUM_IN_PLACE_NEIGHBORS*sizeof(weight));
#endif
    if (g->is_btree(source)) {
      tl_it = ((tl_container*)(g->vertices[source].aux_neighbors))->begin();
    }
    else {
      sl_it = graph->second_level.begin(v);
      sl_it_end = graph->second_level.end(v);
    }
  }

#if WEIGHTED
  std::pair<TerraceGraph::vertex, TerraceGraph::weight>
    TerraceGraph::NeighborIterator::operator*(void) const {
#else
  TerraceGraph::vertex inline TerraceGraph::NeighborIterator::operator*(void) const {
#endif
    if (local_idx < NUM_IN_PLACE_NEIGHBORS)
#if WEIGHTED
      return std::make_pair(neighbors[local_idx], weights[local_idx]);
#else
      return neighbors[local_idx];
#endif
    else if (!g->is_btree(source))
#if WEIGHTED
      return std::make_pair((*sl_it).dest, (*sl_it).value);
#else
      return (*sl_it).dest;
#endif
    else
      return *tl_it;
  }

  void inline TerraceGraph::NeighborIterator::operator++(void) {
    if (local_idx < NUM_IN_PLACE_NEIGHBORS && local_idx < degree)
      local_idx++;
    else if (!g->is_btree(source))
      ++sl_it;
    else
      ++tl_it;
  }

  bool inline TerraceGraph::NeighborIterator::done(void) const {
    if (local_idx == degree)
      return true;
    else if (local_idx == NUM_IN_PLACE_NEIGHBORS)
      return !g->is_btree(source) ? sl_it == sl_it_end : tl_it.done();
    return false;
  }

  bool inline TerraceGraph::count_common_inplace(const vertex s, const vertex d, uint64_t&
                                   s_idx, uint64_t& d_idx, uint32_t& count)
    const {
      uint64_t s_end = vertices[s].degree < NUM_IN_PLACE_NEIGHBORS ?
        vertices[s].degree : NUM_IN_PLACE_NEIGHBORS;
      uint64_t d_end = vertices[d].degree < NUM_IN_PLACE_NEIGHBORS ?
        vertices[d].degree : NUM_IN_PLACE_NEIGHBORS;

      auto s_v = vertices[s].neighbors[s_idx];
      auto d_v = vertices[d].neighbors[d_idx];
      while (s_idx < s_end && d_idx < d_end && s_v < s && d_v < d) {
        if (s_v == d_v) {
          count++; s_idx++; d_idx++;
        } else {
          s_idx += (s_v < d_v);
          d_idx += (d_v < s_v);
        }
        if (s_idx < s_end) s_v = vertices[s].neighbors[s_idx];
        if (d_idx < d_end) d_v = vertices[d].neighbors[d_idx];
      }
      return (s_v < s && d_v < d);
  }

  inline TerraceGraph::vertex TerraceGraph::get_pma_edge(uint64_t& idx) const {
    auto v = second_level.edges.dests[idx];
    if (v == NULL_VAL) {
      idx = ((idx >> second_level.edges.loglogN) +1 ) <<
        (second_level.edges.loglogN);
      v = second_level.edges.dests[idx];
    }
    return v;
  }

  bool inline TerraceGraph::count_common_inplace_pma(const vertex s, const vertex d,
                                       uint64_t& s_idx, uint64_t& d_idx,
                                       uint32_t& count) const {
    uint64_t s_end = vertices[s].degree < NUM_IN_PLACE_NEIGHBORS ?
      vertices[s].degree : NUM_IN_PLACE_NEIGHBORS;
    uint64_t d_end = second_level.nodes[d].end;

    auto s_v = vertices[s].neighbors[s_idx];
    auto d_v = get_pma_edge(d_idx);
    while (s_idx < s_end && d_idx < d_end && s_v < s && d_v < d) {
      if (d_v != NULL_VAL) {
        if (s_v == d_v) {
          count++; s_idx++; d_idx++;
        } else {
          s_idx += (s_v < d_v);
          d_idx += (d_v < s_v);
        }
      } else {
        d_idx = ((d_idx >> second_level.edges.loglogN) +1 ) <<
          (second_level.edges.loglogN);
      }
      if (s_idx < s_end) s_v = vertices[s].neighbors[s_idx];
      if (d_idx < d_end) d_v = get_pma_edge(d_idx);
    }
    return (s_v < s && d_v < d);
  }
  bool inline TerraceGraph::count_common_inplace_btree(const vertex s, const vertex d,
                                         uint64_t& s_idx,
                                         tl_container_iterator& d_it,
                                         uint32_t& count) const {
    uint64_t s_end = vertices[s].degree < NUM_IN_PLACE_NEIGHBORS ?
      vertices[s].degree : NUM_IN_PLACE_NEIGHBORS;

    auto s_v = vertices[s].neighbors[s_idx];
#if WEIGHTED
    auto d_v = (*d_it).first;
#else
    auto d_v = *d_it;
#endif
    while (s_idx < s_end && !d_it.done() && s_v < s && d_v < d) {
      if (s_v == d_v) {
        count++; s_idx++; ++d_it;
      } else {
        s_idx += (s_v < d_v);
        if (d_v < s_v) ++d_it;
      }
      if (s_idx < s_end) s_v = vertices[s].neighbors[s_idx];
#if WEIGHTED
      d_v = (*d_it).first;
#else
      d_v = *d_it;
#endif
    }
    return (s_v < s && d_v < d);
  }
  bool inline TerraceGraph::count_common_pma_pma(const vertex s, const vertex d, uint64_t&
                                   s_idx, uint64_t& d_idx, uint32_t& count)
    const {
      uint64_t s_end = second_level.nodes[s].end;
      uint64_t d_end = second_level.nodes[d].end;

      auto s_v = get_pma_edge(s_idx);
      auto d_v = get_pma_edge(d_idx);
      while (s_idx < s_end && d_idx < d_end && s_v < s && d_v < d) {
        if (s_v != NULL_VAL && d_v != NULL_VAL) {
          if (s_v == d_v) {
            count++; s_idx++; d_idx++;
          } else {
            s_idx += (s_v < d_v);
            d_idx += (d_v < s_v);
          }
        } else {
          if (s_v == NULL_VAL)
            s_idx = ((s_idx >> second_level.edges.loglogN) +1 ) <<
              (second_level.edges.loglogN);
          if (d_v == NULL_VAL)
            d_idx = ((d_idx >> second_level.edges.loglogN) +1 ) <<
              (second_level.edges.loglogN);
        }
        if (s_idx < s_end) s_v = get_pma_edge(s_idx);
        if (d_idx < d_end) d_v = get_pma_edge(d_idx);
      }
      return (s_v < s && d_v < d);
  }
  bool inline TerraceGraph::count_common_pma_btree(const vertex s, const vertex d, uint64_t&
                                     s_idx, tl_container_iterator& d_it,
                                     uint32_t& count) const {
    uint64_t s_end = second_level.nodes[s].end;

    auto s_v = get_pma_edge(s_idx);
#if WEIGHTED
    auto d_v = (*d_it).first;
#else
    auto d_v = *d_it;
#endif
    while (s_idx < s_end && !d_it.done() && s_v < s && d_v < d) {
      if (s_v != NULL_VAL) {
        if (s_v == d_v) {
          count++; s_idx++; ++d_it;
        } else {
          s_idx += (s_v < d_v);
          if (d_v < s_v) ++d_it;
        }
      } else {
        s_idx = ((s_idx >> second_level.edges.loglogN) +1 ) <<
          (second_level.edges.loglogN);
      }
      if (s_idx < s_end) s_v = get_pma_edge(s_idx);
#if WEIGHTED
      d_v = (*d_it).first;
#else
      d_v = *d_it;
#endif
    }
    return (s_v < s && d_v < d);
  }
  bool inline TerraceGraph::count_common_btree_btree(const vertex s, const vertex d,
                                       tl_container_iterator& s_it,
                                       tl_container_iterator& d_it,
                                       uint32_t& count) const {
#if WEIGHTED
    auto s_v = (*s_it).first;
#else
    auto s_v = *s_it;
#endif
#if WEIGHTED
    auto d_v = (*d_it).first;
#else
    auto d_v = *d_it;
#endif
    while (!s_it.done() && !d_it.done() && s_v < s && d_v < d) {
      if (s_v == d_v) {
        count++; ++s_it; ++d_it;
      } else {
        if (s_v < d_v) ++s_it;
        if (d_v < s_v) ++d_it;
      }
#if WEIGHTED
      s_v = (*s_it).first;
#else
      s_v = *s_it;
#endif
#if WEIGHTED
      d_v = (*d_it).first;
#else
      d_v = *d_it;
#endif
    }
    return (s_v < s && d_v < d);
  }

  uint32_t inline TerraceGraph::count_common(const vertex s, const vertex d) const {
    uint32_t final_count{0}, local_count{0};
    uint64_t s_idx(0), d_idx{0};
    tl_container_iterator s_it, d_it;
    bool ret{true};

#if PREFETCH
    if (is_btree(s)) {
      __builtin_prefetch(vertices[s].aux_neighbors);  
    } else if (vertices[s].degree > NUM_IN_PLACE_NEIGHBORS) {
      __builtin_prefetch(&second_level.nodes[s]);  
    }
    if (is_btree(d)) {
      __builtin_prefetch(vertices[d].aux_neighbors);  
    } else if (vertices[d].degree > NUM_IN_PLACE_NEIGHBORS) {
      __builtin_prefetch(&second_level.nodes[d]);  
    }
#endif

    ret = count_common_inplace(s, d, s_idx, d_idx, local_count);
    final_count += local_count;
    if (!ret)
      return final_count;

#if PREFETCH
    if (is_btree(s)) {
      __builtin_prefetch(((tl_container*)vertices[s].aux_neighbors)->get_root());  
    } else if (vertices[s].degree > NUM_IN_PLACE_NEIGHBORS) {
      __builtin_prefetch(&second_level.edges.dests[second_level.nodes[s].beginning]);
    }
    if (is_btree(d)) {
      __builtin_prefetch(((tl_container*)vertices[d].aux_neighbors)->get_root());  
    } else if (vertices[d].degree > NUM_IN_PLACE_NEIGHBORS) {
      __builtin_prefetch(&second_level.edges.dests[second_level.nodes[d].beginning]);
    }
#endif

    auto s_degree = vertices[s].degree;
    auto d_degree = vertices[d].degree;
    bool s_next{false}, d_next{false};
    if (s_idx == NUM_IN_PLACE_NEIGHBORS) {
      if (!is_btree(s))
        s_idx = second_level.nodes[s].beginning + 1;
      else
        s_it =  ((tl_container*)(vertices[s].aux_neighbors))->begin();
      s_next = true;
    }
    if (d_idx == NUM_IN_PLACE_NEIGHBORS) {
      if (!is_btree(d))
        d_idx = second_level.nodes[d].beginning + 1;
      else
        d_it =  ((tl_container*)(vertices[d].aux_neighbors))->begin();
      d_next = true;
    }

    local_count = 0;
    // both move to the next level
    if (s_next && d_next) {
      if (!is_btree(s) && !is_btree(d)) {
        ret = count_common_pma_pma(s, d, s_idx, d_idx, local_count);
        final_count += local_count;
        if (!ret)
          return final_count;
      } else if (!is_btree(s) && is_btree(d)) {
        ret = count_common_pma_btree(s, d, s_idx, d_it, local_count);
        final_count += local_count;
        if (!ret)
          return final_count;
      } else if (is_btree(s) && !is_btree(d)) {
        ret = count_common_pma_btree(d, s, d_idx, s_it, local_count);
        final_count += local_count;
        if (!ret)
          return final_count;
      } else {
        ret = count_common_btree_btree(s, d, s_it, d_it, local_count);
        final_count += local_count;
        if (!ret)
          return final_count;
      }
    } else if (!s_next) { // one still in in-place
      if (!is_btree(d)) {
        ret = count_common_inplace_pma(s, d, s_idx, d_idx, local_count);
        final_count += local_count;
        if (!ret)
          return final_count;
      } else {
        ret = count_common_inplace_btree(s, d, s_idx, d_it, local_count);
        final_count += local_count;
        if (!ret)
          return final_count;
      } // either s/d is done or s need to move to the next level
      local_count = 0;
      if (s_idx == NUM_IN_PLACE_NEIGHBORS && s_degree >
          NUM_IN_PLACE_NEIGHBORS) { // s moved to the next level
        if (!is_btree(s)) {
          s_idx = second_level.nodes[s].beginning + 1;
          if (!is_btree(d)) {
            ret = count_common_pma_pma(s, d, s_idx, d_idx, local_count);
            final_count += local_count;
            if (!ret)
              return final_count;
          } else {
            ret = count_common_pma_btree(s, d, s_idx, d_it, local_count);
            final_count += local_count;
            if (!ret)
              return final_count;
          }
        } else {
          s_it =  ((tl_container*)(vertices[s].aux_neighbors))->begin();
          if (!is_btree(d)) {
            ret = count_common_pma_btree(d, s, d_idx, s_it, local_count);
            final_count += local_count;
            if (!ret)
              return final_count;
          } else {
            ret = count_common_btree_btree(s, d, s_it, d_it, local_count);
            final_count += local_count;
            if (!ret)
              return final_count;
          }
        }
      }
    } else if (!d_next) { // one still in in-place
      if (!is_btree(s)) {
        ret = count_common_inplace_pma(d, s, d_idx, s_idx, local_count);
        final_count += local_count;
        if (!ret)
          return final_count;
      } else {
        ret = count_common_inplace_btree(d, s, d_idx, s_it, local_count);
        final_count += local_count;
        if (!ret)
          return final_count;
      } // either s/d is done or s need to move to the next level
      local_count = 0;
      if (d_idx == NUM_IN_PLACE_NEIGHBORS && d_degree >
          NUM_IN_PLACE_NEIGHBORS) { // s moved to the next level
        if (!is_btree(d)) {
          d_idx = second_level.nodes[d].beginning + 1;
          if (!is_btree(s)) {
            ret = count_common_pma_pma(d, s, d_idx, s_idx, local_count);
            final_count += local_count;
            if (!ret)
              return final_count;
          } else {
            ret = count_common_pma_btree(d, s, d_idx, s_it, local_count);
            final_count += local_count;
            if (!ret)
              return final_count;
          }
        } else {
          d_it =  ((tl_container*)(vertices[d].aux_neighbors))->begin();
          if (!is_btree(s)) {
            ret = count_common_pma_btree(s, d, s_idx, d_it, local_count);
            final_count += local_count;
            if (!ret)
              return final_count;
          } else {
            ret = count_common_btree_btree(d, s, d_it, s_it, local_count);
            final_count += local_count;
            if (!ret)
              return final_count;
          }
        }
      }
    } else {
      std::cerr << "This case is not possible while count common\n";
      abort();
    }
    return final_count;
  }

	template<class F, typename VS> struct Btree_map {
		VS &vs;
		F f;
		bool output;
		TerraceGraph::vertex self_index;
		TerraceGraph::tl_container* btree;

		Btree_map(VS &vs, F &f, bool output, TerraceGraph::vertex self_index,
							TerraceGraph::tl_container* btree) : vs(vs),
		f(f), output(output), self_index(self_index), btree(btree) {}

#if WEIGHTED
		void update(TerraceGraph::vertex v, TerraceGraph::weight w) {
			if (f.cond(v) == 1 && f.updateAtomic(self_index, v, w) == 1) {
				if (output) {
					vs.insert_sparse(v);
				}
			}
		}
#else
		void update(TerraceGraph::vertex v) {
			if (f.cond(v) == 1 && f.updateAtomic(self_index, v) == 1) {
				if (output) {
					vs.insert_sparse(v);
				}
			}
		}
#endif
	};

  template <class F>
  void inline TerraceGraph::map_neighbors_no_early_exit(size_t i, F &&f) const {
      uint32_t degree = vertices[i].degree;
      uint32_t local_idx = 0;
      // printf("map no early exit for vtx %lu, degree %u\n", i, degree);
      if (degree <= NUM_IN_PLACE_NEIGHBORS) {
        while (local_idx < degree) {
          auto v = vertices[i].neighbors[local_idx];
#if WEIGHTED
          auto w = vertices[i].weights[local_idx];
#endif
          f(i, v);
          ++local_idx;  
        }
      } else { //degree > num_in_place
#if PREFETCH
        if (is_btree(i)) {
          __builtin_prefetch(vertices[i].aux_neighbors);  
        } else {
          __builtin_prefetch(&second_level.nodes[i]);  
        }
#endif
        while (local_idx < NUM_IN_PLACE_NEIGHBORS) {
          auto v = vertices[i].neighbors[local_idx];
#if WEIGHTED
          auto w = vertices[i].weights[local_idx];
#endif
          f(i, v);
          ++local_idx;
#if PREFETCH
          if (local_idx == NUM_IN_PLACE_NEIGHBORS/2) {
        		if (is_btree(i)) {
              __builtin_prefetch(((tl_container*)vertices[i].aux_neighbors)->get_root());  
            } else {
              __builtin_prefetch(&second_level.edges.dests[second_level.nodes[i].beginning]);
            }
          }
#endif
        }
        if (!is_btree(i)) {
          uint64_t idx = second_level.nodes[i].beginning + 1;
          uint64_t idx_end = second_level.nodes[i].end;
          while ( idx < idx_end) {
            auto v = second_level.edges.dests[idx];
            if ( v != NULL_VAL) {
#if WEIGHTED
            auto w = second_level.edges.vals[idx];
#endif
              f(i, v);
              idx++;
            } else {
              idx = ((idx >> second_level.edges.loglogN) +1 ) << (second_level.edges.loglogN);
            }
          }
        } else {
          auto it = ((tl_container*)(vertices[i].aux_neighbors))->begin();
          while (!it.done()) {
#if WEIGHTED
            auto v = (*it).first;
            auto w = (*it).second;
#else
            auto v = *it;
            f(i, v);
#endif
            ++it;
				}
      }
    }
  }

<<<<<<< HEAD
  // TODO: make parallel
  template <class F>
  void TerraceGraph::parallel_map_neighbors_no_early_exit(size_t i, F &&f) const {
      uint32_t degree = vertices[i].degree;
      uint32_t local_idx = 0;
      // just keep the small-degree map serial
      if (degree <= NUM_IN_PLACE_NEIGHBORS) {
        while (local_idx < degree) {
          auto v = vertices[i].neighbors[local_idx];
#if WEIGHTED
          auto w = vertices[i].weights[local_idx];
#endif
          f(i, v);
=======
  void inline TerraceGraph::verify_neighbors(size_t i, uint32_t* arr) const {
      uint32_t degree = vertices[i].degree;
      // printf("verifying vtx %lu with degree %u\n", i, degree);
      uint32_t local_idx = 0;
      uint32_t edges_so_far = 0;
      if (degree <= NUM_IN_PLACE_NEIGHBORS) {
        while (local_idx < degree) {
          auto v = vertices[i].neighbors[local_idx];
          if (v != arr[edges_so_far]) {
            printf("IN PLACE: vtx %lu, position %u, got ngh %u, should be %u\n", i, edges_so_far, v, arr[edges_so_far]);
          }
#if WEIGHTED
          auto w = vertices[i].weights[local_idx];
#endif
          ++edges_so_far;
>>>>>>> 8e8e588f
          ++local_idx;  
        }
      } else { //degree > num_in_place
#if PREFETCH
        if (is_btree(i)) {
          __builtin_prefetch(vertices[i].aux_neighbors);  
        } else {
          __builtin_prefetch(&second_level.nodes[i]);  
        }
#endif
        while (local_idx < NUM_IN_PLACE_NEIGHBORS) {
          auto v = vertices[i].neighbors[local_idx];
<<<<<<< HEAD
#if WEIGHTED
          auto w = vertices[i].weights[local_idx];
#endif
          f(i, v);
          ++local_idx;
=======
          if (v != arr[edges_so_far]) {
            printf("IN PLACE: vtx %lu, position %u, got ngh %u, should be %u\n", i, edges_so_far, v, arr[edges_so_far]);  
          }

#if WEIGHTED
          auto w = vertices[i].weights[local_idx];
#endif
          ++local_idx;
          ++edges_so_far;
>>>>>>> 8e8e588f
#if PREFETCH
          if (local_idx == NUM_IN_PLACE_NEIGHBORS/2) {
        		if (is_btree(i)) {
              __builtin_prefetch(((tl_container*)vertices[i].aux_neighbors)->get_root());  
            } else {
              __builtin_prefetch(&second_level.edges.dests[second_level.nodes[i].beginning]);
            }
          }
#endif
        }
        if (!is_btree(i)) {
<<<<<<< HEAD
=======
          
>>>>>>> 8e8e588f
          uint64_t idx = second_level.nodes[i].beginning + 1;
          uint64_t idx_end = second_level.nodes[i].end;
          while ( idx < idx_end) {
            auto v = second_level.edges.dests[idx];
            if ( v != NULL_VAL) {
<<<<<<< HEAD
#if WEIGHTED
            auto w = second_level.edges.vals[idx];
#endif
              f(i, v);
=======
              if (v != arr[edges_so_far]) {
                printf("\tIN PMA LEVEL: vtx %lu, position %u, got ngh %u, should be %u\n", i, edges_so_far, v, arr[edges_so_far]);
              }
#if WEIGHTED
            auto w = second_level.edges.vals[idx];
#endif

              ++edges_so_far;
>>>>>>> 8e8e588f
              idx++;
            } else {
              idx = ((idx >> second_level.edges.loglogN) +1 ) << (second_level.edges.loglogN);
            }
          }
        } else {
<<<<<<< HEAD
          ((tl_container*)(vertices[i].aux_neighbors))->parallel_map(i, f);
      }
    }
  }


=======
          auto it = ((tl_container*)(vertices[i].aux_neighbors))->begin();
          while (!it.done()) {
#if WEIGHTED
            auto v = (*it).first;
            auto w = (*it).second;
#else
            auto v = *it;
            if (v != arr[edges_so_far]) {
              printf("\tIN BTREE LEVEL: vtx %lu, position %u, got ngh %u, should be %u\n", i, edges_so_far, v, arr[edges_so_far]);
            }
#endif
            ++edges_so_far;
            ++it;
				}
      }
    }
  }



>>>>>>> 8e8e588f
  // TODO: make this early exit
  template <class F>
  void inline TerraceGraph::map_neighbors_early_exit(size_t i, F &&f) const {
      uint32_t degree = vertices[i].degree;
      uint32_t local_idx = 0;
      if (degree <= NUM_IN_PLACE_NEIGHBORS) {
        while (local_idx < degree) {
          auto v = vertices[i].neighbors[local_idx];
#if WEIGHTED
          auto w = vertices[i].weights[local_idx];
#endif
          if(f(i, v)) break;
          ++local_idx;  
        }
      } else { //degree > num_in_place
#if PREFETCH
        if (is_btree(i)) {
          __builtin_prefetch(vertices[i].aux_neighbors);  
        } else {
          __builtin_prefetch(&second_level.nodes[i]);  
        }
#endif
        while (local_idx < NUM_IN_PLACE_NEIGHBORS) {
          auto v = vertices[i].neighbors[local_idx];
#if WEIGHTED
          auto w = vertices[i].weights[local_idx];
#endif
          if(f(i, v)) break;
          ++local_idx;
#if PREFETCH
          if (local_idx == NUM_IN_PLACE_NEIGHBORS/2) {
        		if (is_btree(i)) {
              __builtin_prefetch(((tl_container*)vertices[i].aux_neighbors)->get_root());  
            } else {
              __builtin_prefetch(&second_level.edges.dests[second_level.nodes[i].beginning]);
            }
          }
#endif
        }
        if (!is_btree(i)) {
          uint64_t idx = second_level.nodes[i].beginning + 1;
          uint64_t idx_end = second_level.nodes[i].end;
          while (idx < idx_end) {
            auto v = second_level.edges.dests[idx];
            if (v != NULL_VAL) {
#if WEIGHTED
            auto w = second_level.edges.vals[idx];
#endif

              // printf("map in PMA with early exit: (%lu, %lu)\n", i, v);
              if(f(i, v)) break;
              idx++;
            } else {
              idx = ((idx >> second_level.edges.loglogN) +1 ) << (second_level.edges.loglogN);
            }
          }
        } else {
          auto it = ((tl_container*)(vertices[i].aux_neighbors))->begin();
          while (!it.done()) {
#if WEIGHTED
            auto v = (*it).first;
            auto w = (*it).second;
#else
            auto v = *it;
            if(f(i, v)) break;
#endif
            ++it;
				}
      }
    }
  }

  template <class F, typename VS>
    void inline TerraceGraph::map_sparse(F &f, VS &output_vs, uint32_t self_index, bool output) {
      uint32_t degree = vertices[self_index].degree;
      //std::cout << "vertex: " << self_index << " degree: " << degree << '\n';
      uint32_t local_idx = 0;
      if (degree <= NUM_IN_PLACE_NEIGHBORS) {
        while (local_idx < degree) {
          auto v = vertices[self_index].neighbors[local_idx];
#if WEIGHTED
          auto w = vertices[self_index].weights[local_idx];
          if (f.cond(v) == 1 && f.updateAtomic(self_index, v, w) == 1) {
#else
          if (f.cond(v) == 1 && f.updateAtomic(self_index, v) == 1) {
#endif
            if (output) {
              output_vs.insert_sparse(v);
            }
          }
          ++local_idx;  
        }
      } else {
#if PREFETCH
        if (is_btree(self_index)) {
          __builtin_prefetch(vertices[self_index].aux_neighbors);  
        } else {
          __builtin_prefetch(&second_level.nodes[self_index]);  
        }
#endif
        while (local_idx < NUM_IN_PLACE_NEIGHBORS) {
          auto v = vertices[self_index].neighbors[local_idx];
#if WEIGHTED
          auto w = vertices[self_index].weights[local_idx];
          if (f.cond(v) == 1 && f.updateAtomic(self_index, v, w) == 1) {
#else
          if (f.cond(v) == 1 && f.updateAtomic(self_index, v) == 1) {
#endif
            if (output) {
              output_vs.insert_sparse(v);
            }
          }
          ++local_idx;
#if PREFETCH
          if (local_idx == NUM_IN_PLACE_NEIGHBORS/2) {
        		if (is_btree(self_index)) {
              __builtin_prefetch(((tl_container*)vertices[self_index].aux_neighbors)->get_root());  
            } else {
              __builtin_prefetch(&second_level.edges.dests[second_level.nodes[self_index].beginning]);
            }
          }
#endif
        }
        if (!is_btree(self_index)) {
          uint64_t idx = second_level.nodes[self_index].beginning + 1;
          uint64_t idx_end = second_level.nodes[self_index].end;
          while ( idx < idx_end) {
            auto v = second_level.edges.dests[idx];
            if ( v != NULL_VAL) {
#if WEIGHTED
            auto w = second_level.edges.vals[idx];
              if (f.cond(v) == 1 && f.updateAtomic(self_index, v, w) == 1) {
#else
              if (f.cond(v) == 1 && f.updateAtomic(self_index, v) == 1) {
#endif
                if (output) {
                  output_vs.insert_sparse(v);
                }
              }
              idx++;
            } else {
              idx = ((idx >> second_level.edges.loglogN) +1 ) << (second_level.edges.loglogN);
            }

          }
        } else {
					tl_container* btree =
						(tl_container*)(vertices[self_index].aux_neighbors);
					struct Btree_map<F, VS> update_fn(output_vs, f, output, self_index, btree);
					btree->map(update_fn);
				}
      }
      /*
      auto it = neighbors(self_index);
      while (!it.done()) {
        // edge_t edge = *it;
        //// int32_t v = edge.dest;
        auto v  = *it;
        if (f.cond(v) == 1 && f.updateAtomic(self_index, v) == 1) {
          if (output) {
          vs.insert(v);
          }
        }
        ++it;
      }

      */
    }

  template <class F, typename VS>
    void inline TerraceGraph::map_dense_vs_all(F &f, VS &vs, VS &output_vs, uint32_t self_index, bool output) {
      uint32_t degree = vertices[self_index].degree;
      uint32_t local_idx = 0;
      if (degree <= NUM_IN_PLACE_NEIGHBORS) {
        while (local_idx < degree) {
          auto v = vertices[self_index].neighbors[local_idx];
#if WEIGHTED
          auto w = vertices[self_index].weights[local_idx];
          if (f.update(v, self_index, w) == 1) {
#else
          if (f.update(v, self_index) == 1) {
#endif
            if (output) {
              output_vs.insert_dense(self_index);
            }
          }
          if (f.cond(self_index) == 0) {
            return;
          }
          ++local_idx;  
        }
      } else {
#if PREFETCH
        if (is_btree(self_index)) {
          __builtin_prefetch(vertices[self_index].aux_neighbors);  
        } else {
          __builtin_prefetch(&second_level.nodes[self_index]);  
        }
#endif
        while (local_idx < NUM_IN_PLACE_NEIGHBORS) {
          auto v = vertices[self_index].neighbors[local_idx];
#if WEIGHTED
          auto w = vertices[self_index].weights[local_idx];
          if (f.update(v, self_index, w) == 1) {
#else
          if (f.update(v, self_index) == 1) {
#endif
            if (output) {
              output_vs.insert_dense(self_index);
            }
          }
          if (f.cond(self_index) == 0) {
            return;
          }
          ++local_idx; 
#if PREFETCH
          if (local_idx == NUM_IN_PLACE_NEIGHBORS/2) {
        		if (is_btree(self_index)) {
              __builtin_prefetch(((tl_container*)vertices[self_index].aux_neighbors)->get_root());  
            } else {
              __builtin_prefetch(&second_level.edges.dests[second_level.nodes[self_index].beginning]);
            }
          }
#endif
        }
        if (!is_btree(self_index)) {
          uint64_t idx = second_level.nodes[self_index].beginning + 1;
          uint64_t idx_end = second_level.nodes[self_index].end;
          while ( idx < idx_end) {
            auto v = second_level.edges.dests[idx];
            if ( v != NULL_VAL) {
#if WEIGHTED
            auto w = second_level.edges.vals[idx];
              if (f.update(v, self_index, w) == 1) {
#else
              if (f.update(v, self_index) == 1) {
#endif
                if (output) {
                  output_vs.insert_dense(self_index);
                }
              }
              if (f.cond(self_index) == 0) {
                return;
              }
              idx++;
            } else {
              idx = ((idx >> second_level.edges.loglogN) +1 ) << (second_level.edges.loglogN);
            }

          }
        } else {
          auto it = ((tl_container*)(vertices[self_index].aux_neighbors))->begin();
          while (!it.done()) {
#if WEIGHTED
            auto v = (*it).first;
            auto w = (*it).second;
            if (f.update(v, self_index, w) == 1) {
#else
            auto v = *it;
            if (f.update(v, self_index) == 1) {
#endif
              if (output) {
                output_vs.insert_dense(self_index);
              }
            }
            if (f.cond(self_index) == 0) {
              return;
            }
            ++it;
          }
        }
      }
    }

  template <class F, typename VS>
    void inline TerraceGraph::map_dense_vs_not_all(F &f, VS &vs, VS &output_vs, uint32_t self_index, bool output) {
      uint32_t degree = vertices[self_index].degree;
      uint32_t local_idx = 0;
      if (degree <= NUM_IN_PLACE_NEIGHBORS) {
        while (local_idx < degree) {
          auto v = vertices[self_index].neighbors[local_idx];
#if WEIGHTED
          auto w = vertices[self_index].weights[local_idx];
          if (vs.has_dense_no_all(v) && f.update(v, self_index, w) == 1) {
#else
          if (vs.has_dense_no_all(v) && f.update(v, self_index) == 1) {
#endif
            if (output) {
              output_vs.insert_dense(self_index);
            }
          }
          if (f.cond(self_index) == 0) {
            return;
          }
          ++local_idx;  
        }
      } else {
#if PREFETCH
        if (is_btree(self_index)) {
          __builtin_prefetch(vertices[self_index].aux_neighbors);  
        } else {
          __builtin_prefetch(&second_level.nodes[self_index]);  
        }
#endif
        while (local_idx < NUM_IN_PLACE_NEIGHBORS) {
          auto v = vertices[self_index].neighbors[local_idx];
#if WEIGHTED
          auto w = vertices[self_index].weights[local_idx];
          if (vs.has_dense_no_all(v) && f.update(v, self_index, w) == 1) {
#else
          if (vs.has_dense_no_all(v) && f.update(v, self_index) == 1) {
#endif
            if (output) {
              output_vs.insert_dense(self_index);
            }
          }
          if (f.cond(self_index) == 0) {
            return;
          }
          ++local_idx;
#if PREFETCH
          if (local_idx == NUM_IN_PLACE_NEIGHBORS/2) {
        		if (is_btree(self_index)) {
              __builtin_prefetch(((tl_container*)vertices[self_index].aux_neighbors)->get_root());  
            } else {
              __builtin_prefetch(&second_level.edges.dests[second_level.nodes[self_index].beginning]);
            }
          }
#endif
        }
        if (!is_btree(self_index)) {
          uint64_t idx = second_level.nodes[self_index].beginning + 1;
          uint64_t idx_end = second_level.nodes[self_index].end;
          while ( idx < idx_end) {
            auto v = second_level.edges.dests[idx];
            if ( v != NULL_VAL) {
#if WEIGHTED
            auto w = second_level.edges.vals[idx];
              if (vs.has_dense_no_all(v) && f.update(v, self_index, w) == 1) {
#else
              if (vs.has_dense_no_all(v) && f.update(v, self_index) == 1) {
#endif
                if (output) {
                  output_vs.insert_dense(self_index);
                }
              }
              if (f.cond(self_index) == 0) {
                return;
              }
              idx++;
            } else {
              idx = ((idx >> second_level.edges.loglogN) +1 ) << (second_level.edges.loglogN);
            }
          }
        } else {
          auto it = ((tl_container*)(vertices[self_index].aux_neighbors))->begin();
          while (!it.done()) {
#if WEIGHTED
            auto v = (*it).first;
            auto w = (*it).second;
            if (vs.has_dense_no_all(v) && f.update(v, self_index, w) == 1) {
#else
            auto v = *it;
            if (vs.has_dense_no_all(v) && f.update(v, self_index) == 1) {
#endif
              if (output) {
                output_vs.insert_dense(self_index);
              }
            }
            if (f.cond(self_index) == 0) {
              return;
            }
            ++it;
          }
        }
      }
      /*
      auto it = neighbors(self_index);
      while (!it.done()) {
      #if WEIGHTED
        auto v = (*it).first;
        auto w = (*it).second;
        if (vs.has(v) && f.update(v, self_index, w) == 1) {
      #else
        auto v = *it;

        if (vs.has(v) && f.update(v, self_index) == 1) {
      #endif
            if (output) {
                vs.insert(self_index);
            }
        }
        if (f.cond(self_index) == 0) {
            return;
        }
        ++it;
      }
      */
    }
}


#endif // _GRAPH_H_<|MERGE_RESOLUTION|>--- conflicted
+++ resolved
@@ -182,16 +182,14 @@
       template <class F>
       void map_neighbors_early_exit(size_t i, F &&f) const;
 
-<<<<<<< HEAD
       template <class F>
       void parallel_map_neighbors_no_early_exit(size_t i, F &&f) const;
 
       // TODO
       // template <class F>
       // void parallel_map_neighbors_early_exit(size_t i, F &&f) const;
-=======
+      
       void verify_neighbors(size_t i, uint32_t* arr) const;
->>>>>>> 8e8e588f
 
       uint32_t get_num_edges(void);
       uint32_t get_num_vertices(void) const;
@@ -1529,8 +1527,7 @@
     }
   }
 
-<<<<<<< HEAD
-  // TODO: make parallel
+  // parallel map
   template <class F>
   void TerraceGraph::parallel_map_neighbors_no_early_exit(size_t i, F &&f) const {
       uint32_t degree = vertices[i].degree;
@@ -1543,7 +1540,55 @@
           auto w = vertices[i].weights[local_idx];
 #endif
           f(i, v);
-=======
+          ++local_idx;  
+        }
+      } else { //degree > num_in_place
+#if PREFETCH
+        if (is_btree(i)) {
+          __builtin_prefetch(vertices[i].aux_neighbors);  
+        } else {
+          __builtin_prefetch(&second_level.nodes[i]);  
+        }
+#endif
+        while (local_idx < NUM_IN_PLACE_NEIGHBORS) {
+          auto v = vertices[i].neighbors[local_idx];
+#if WEIGHTED
+          auto w = vertices[i].weights[local_idx];
+#endif
+          f(i, v);
+          ++local_idx;
+#if PREFETCH
+          if (local_idx == NUM_IN_PLACE_NEIGHBORS/2) {
+        		if (is_btree(i)) {
+              __builtin_prefetch(((tl_container*)vertices[i].aux_neighbors)->get_root());  
+            } else {
+              __builtin_prefetch(&second_level.edges.dests[second_level.nodes[i].beginning]);
+            }
+          }
+#endif
+        }
+        if (!is_btree(i)) {
+          uint64_t idx = second_level.nodes[i].beginning + 1;
+          uint64_t idx_end = second_level.nodes[i].end;
+          while ( idx < idx_end) {
+            auto v = second_level.edges.dests[idx];
+            if ( v != NULL_VAL) {
+#if WEIGHTED
+            auto w = second_level.edges.vals[idx];
+#endif
+              f(i, v);
+              idx++;
+            } else {
+              idx = ((idx >> second_level.edges.loglogN) +1 ) << (second_level.edges.loglogN);
+            }
+          }
+        } else {
+          ((tl_container*)(vertices[i].aux_neighbors))->parallel_map(i, f);
+      }
+    }
+  }
+
+  // verify neighbors
   void inline TerraceGraph::verify_neighbors(size_t i, uint32_t* arr) const {
       uint32_t degree = vertices[i].degree;
       // printf("verifying vtx %lu with degree %u\n", i, degree);
@@ -1555,11 +1600,7 @@
           if (v != arr[edges_so_far]) {
             printf("IN PLACE: vtx %lu, position %u, got ngh %u, should be %u\n", i, edges_so_far, v, arr[edges_so_far]);
           }
-#if WEIGHTED
-          auto w = vertices[i].weights[local_idx];
-#endif
           ++edges_so_far;
->>>>>>> 8e8e588f
           ++local_idx;  
         }
       } else { //degree > num_in_place
@@ -1572,13 +1613,6 @@
 #endif
         while (local_idx < NUM_IN_PLACE_NEIGHBORS) {
           auto v = vertices[i].neighbors[local_idx];
-<<<<<<< HEAD
-#if WEIGHTED
-          auto w = vertices[i].weights[local_idx];
-#endif
-          f(i, v);
-          ++local_idx;
-=======
           if (v != arr[edges_so_far]) {
             printf("IN PLACE: vtx %lu, position %u, got ngh %u, should be %u\n", i, edges_so_far, v, arr[edges_so_far]);  
           }
@@ -1588,7 +1622,6 @@
 #endif
           ++local_idx;
           ++edges_so_far;
->>>>>>> 8e8e588f
 #if PREFETCH
           if (local_idx == NUM_IN_PLACE_NEIGHBORS/2) {
         		if (is_btree(i)) {
@@ -1600,44 +1633,21 @@
 #endif
         }
         if (!is_btree(i)) {
-<<<<<<< HEAD
-=======
-          
->>>>>>> 8e8e588f
           uint64_t idx = second_level.nodes[i].beginning + 1;
           uint64_t idx_end = second_level.nodes[i].end;
           while ( idx < idx_end) {
             auto v = second_level.edges.dests[idx];
             if ( v != NULL_VAL) {
-<<<<<<< HEAD
-#if WEIGHTED
-            auto w = second_level.edges.vals[idx];
-#endif
-              f(i, v);
-=======
               if (v != arr[edges_so_far]) {
                 printf("\tIN PMA LEVEL: vtx %lu, position %u, got ngh %u, should be %u\n", i, edges_so_far, v, arr[edges_so_far]);
               }
-#if WEIGHTED
-            auto w = second_level.edges.vals[idx];
-#endif
-
               ++edges_so_far;
->>>>>>> 8e8e588f
               idx++;
             } else {
               idx = ((idx >> second_level.edges.loglogN) +1 ) << (second_level.edges.loglogN);
             }
           }
         } else {
-<<<<<<< HEAD
-          ((tl_container*)(vertices[i].aux_neighbors))->parallel_map(i, f);
-      }
-    }
-  }
-
-
-=======
           auto it = ((tl_container*)(vertices[i].aux_neighbors))->begin();
           while (!it.done()) {
 #if WEIGHTED
@@ -1656,9 +1666,6 @@
     }
   }
 
-
-
->>>>>>> 8e8e588f
   // TODO: make this early exit
   template <class F>
   void inline TerraceGraph::map_neighbors_early_exit(size_t i, F &&f) const {
